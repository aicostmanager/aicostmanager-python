# Using the Python SDK

Before you begin, sign up for a free account at [AICostManager](https://aicostmanager.com)
and obtain an API key. Export it as `AICM_API_KEY` or pass it directly to
`CostManagerClient` or `Tracker`.

Install with:

```bash
# Using uv (recommended)
uv pip install aicostmanager
# or add to a project
uv add aicostmanager
```

Create a client:

```python
from aicostmanager import CostManagerClient
client = CostManagerClient()

# asynchronous
from aicostmanager import AsyncCostManagerClient
# async with AsyncCostManagerClient() as client:
#     ...
```

You can override defaults when instantiating:

```python
client = CostManagerClient(
    aicm_api_key="sk-api01-...",
    aicm_api_base="https://staging.aicostmanager.com",
    aicm_api_url="/api/v1",
    aicm_ini_path="/path/to/AICM.INI",
    proxies={"http": "http://proxy"},
    headers={"X-Test": "1"},
)
```

Example request:

```python
from datetime import date
from aicostmanager.models import CustomerIn, UsageEventFilters

new_customer = CustomerIn(client_customer_key="cust1", name="Example")
created = client.create_customer(new_customer)
print(created.uuid)

filters = UsageEventFilters(client_customer_key="cust1", start_date=date(2024, 1, 1), limit=100)
for event in client.iter_usage_events(filters):
    print(event.event_id)

```

## LLM wrappers

Drop-in wrappers track usage automatically for popular LLM SDK clients:

```python
from aicostmanager import OpenAIChatWrapper
from openai import OpenAI

client = OpenAI()
wrapper = OpenAIChatWrapper(client)
resp = wrapper.chat.completions.create(
    model="gpt-4o-mini",
    messages=[{"role": "user", "content": "Hello"}],
)
print(resp.choices[0].message.content)
<<<<<<< HEAD
wrapper.close()  # required only for queued delivery
=======
wrapper.close()
>>>>>>> b835e799
```

See [LLM Wrappers](llm_wrappers.md) for the full list of supported providers.

## FastAPI integration

See [Manual Usage Tracking](tracker.md) for a detailed guide on using the `Tracker` class.

When recording custom usage with :class:`Tracker` in a FastAPI application,
create the tracker during application startup so configuration loading doesn't
block individual requests. During shutdown, stop the background delivery using
``Tracker.close``:

```python
from fastapi import FastAPI
from aicostmanager import Tracker

app = FastAPI()


@app.on_event("startup")
async def startup() -> None:
    app.state.tracker = Tracker()


@app.on_event("shutdown")
def shutdown() -> None:
    app.state.tracker.close()


@app.post("/track")
async def track_usage(payload: dict) -> dict:
    app.state.tracker.track(payload)
    return {"status": "ok"}
```


## Vendor & Service Lookup

You can retrieve available vendors and their services:

```python
vendors = client.list_vendors()
for vendor in vendors:
    print(vendor.name)
    services = client.list_vendor_services(vendor.uuid)
    for svc in services:
        print(" -", svc.service_id)
```
<|MERGE_RESOLUTION|>--- conflicted
+++ resolved
@@ -69,11 +69,8 @@
     messages=[{"role": "user", "content": "Hello"}],
 )
 print(resp.choices[0].message.content)
-<<<<<<< HEAD
+
 wrapper.close()  # required only for queued delivery
-=======
-wrapper.close()
->>>>>>> b835e799
 ```
 
 See [LLM Wrappers](llm_wrappers.md) for the full list of supported providers.
