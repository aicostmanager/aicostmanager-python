# AICostManager Python SDK

The AICostManager SDK reports AI usage to [AICostManager](https://aicostmanager.com),
helping you track costs across providers.

## Prerequisites

1. Create a **free** account at [aicostmanager.com](https://aicostmanager.com) and
   generate an API key.
2. Export the key as `AICM_API_KEY` or pass it directly to the client or
   tracker.

## Installation

### uv (recommended)

```bash
uv pip install aicostmanager
# or add to an existing project
uv add aicostmanager
```

### pip (fallback)

```bash
pip install aicostmanager
```

## Quick start

```python
from aicostmanager import Tracker

with Tracker() as tracker:
    tracker.track("openai", "gpt-4o-mini", {
        "input_tokens": 10,
        "output_tokens": 20,
    })
```

Using `with Tracker()` ensures the background delivery queue is flushed before
the program exits.

Configuration values are read from an ``AICM.INI`` file.  See
[`config.md`](docs/config.md) for the complete list of available settings and
their defaults.

## LLM wrappers

Wrap popular LLM SDK clients to record usage automatically without calling
`track` manually:

```python
from aicostmanager import OpenAIChatWrapper
from openai import OpenAI

client = OpenAI()
wrapper = OpenAIChatWrapper(client)

resp = wrapper.chat.completions.create(
    model="gpt-4o-mini",
    messages=[{"role": "user", "content": "Say hello"}],
)
print(resp.choices[0].message.content)

<<<<<<< HEAD
wrapper.close()  # optional for immediate delivery; required for queued delivery
=======
wrapper.close()  # flush any queued tracking data
>>>>>>> b835e799
```

See [LLM wrappers](docs/llm_wrappers.md) for the full list of supported
providers and advanced usage.

## Choosing a delivery strategy

`Tracker` supports multiple delivery components via `DeliveryType`:

- **Immediate** – send each record synchronously. Ideal for simple scripts or
  tests.
- **In-memory queue** (`DeliveryType.MEM_QUEUE`) – buffer records in memory and
  deliver them in the background.
- **Persistent queue** (`DeliveryType.PERSISTENT_QUEUE`) – durable SQLite-backed
  queue for reliability across restarts.

Use the persistent queue for long-running services where losing usage data is
unacceptable, the in-memory queue for short-lived apps, and immediate delivery
when every call can block on the API. See
[Persistent Delivery](docs/persistent_delivery.md) and the
[Tracker guide](docs/tracker.md#choosing-a-delivery-manager) for details.

## Tracking in different environments

### Python scripts

Use the context manager shown above to automatically flush the queue.

### Django

```python
# myapp/apps.py
from django.apps import AppConfig
from aicostmanager import Tracker

tracker = Tracker()

class MyAppConfig(AppConfig):
    name = "myapp"

    def ready(self):
        import atexit
        atexit.register(tracker.close)
```

```python
# myapp/views.py
from .apps import tracker

def my_view(request):
    tracker.track("openai", "gpt-4o-mini", {"input_tokens": 10})
    ...
```
For a full setup guide, see [Django integration guide](docs/django.md).

### FastAPI

```python
from fastapi import FastAPI
from aicostmanager import Tracker

app = FastAPI()

@app.on_event("startup")
async def startup() -> None:
    app.state.tracker = Tracker()

@app.on_event("shutdown")
def shutdown() -> None:
    app.state.tracker.close()
```
For a full setup guide, see [FastAPI integration guide](docs/fastapi.md).

### Streamlit

```python
import streamlit as st
from aicostmanager import Tracker
import atexit

@st.cache_resource
def get_tracker():
    tracker = Tracker()
    atexit.register(tracker.close)
    return tracker

tracker = get_tracker()

if st.button("Generate"):
    tracker.track("openai", "gpt-4o-mini", {"input_tokens": 10})
```
For a full setup guide, see [Streamlit integration guide](docs/streamlit.md).

### Celery

```python
from celery import Celery
from aicostmanager import Tracker
from celery.signals import worker_shutdown

app = Celery("proj")
tracker = Tracker()

@app.task
def do_work():
    tracker.track("openai", "gpt-4o-mini", {"input_tokens": 10})

@worker_shutdown.connect
def close_tracker(**_):
    tracker.close()
```

For very short tasks, use `with Tracker() as tracker:` inside the task
to ensure flushing.

## More documentation

- [Usage Guide](docs/usage.md)
- [Tracker](docs/tracker.md)
- [Configuration](docs/config.md)
- [LLM wrappers](docs/llm_wrappers.md)
- [Persistent Delivery](docs/persistent_delivery.md)
- [Django integration](docs/django.md)
- [FastAPI integration](docs/fastapi.md)
- [Streamlit integration](docs/streamlit.md)
- [Full documentation index](docs/index.md)
<|MERGE_RESOLUTION|>--- conflicted
+++ resolved
@@ -63,11 +63,8 @@
 )
 print(resp.choices[0].message.content)
 
-<<<<<<< HEAD
+
 wrapper.close()  # optional for immediate delivery; required for queued delivery
-=======
-wrapper.close()  # flush any queued tracking data
->>>>>>> b835e799
 ```
 
 See [LLM wrappers](docs/llm_wrappers.md) for the full list of supported
