# AICostManager Python SDK

AICostManager is an LLM usage tracking and cost control service. This SDK provides a simple wrapper that forwards your LLM client calls to [AICostManager](https://aicostmanager.com) so that usage can be analysed and limits enforced.

Sign up for an account and obtain an API key at [aicostmanager.com](https://aicostmanager.com). Without a valid key the tracking wrapper will not deliver usage data.

## ✨ Key Features

- Works with any Python LLM SDK – OpenAI, Anthropic Claude, Google Gemini, AWS Bedrock and more
- Privacy first: only usage metadata is sent to AICostManager, never your prompts or API keys
- Automatic background delivery with retry logic so that tracking does not block your application
- Stream aware: streaming responses are tracked once the stream completes
- Drop in replacement – wrap your existing client and continue to call it exactly as before

## 👤 Getting an API Key

1. Visit [aicostmanager.com](https://aicostmanager.com) and create a free account.
2. Generate an API key from the dashboard.
3. Export the key or pass it to `CostManager` directly.

```bash
export AICM_API_KEY="sk-your-api-key"
```

## 🚀 Quick Start

Install the SDK from PyPI:

```bash
pip install aicostmanager
```

Wrap your client:

```python
import openai
from aicostmanager import CostManager

openai_client = openai.OpenAI(api_key="OPENAI_API_KEY")
tracked_client = CostManager(openai_client)  # reads AICM_API_KEY from env

response = tracked_client.chat.completions.create(
    model="gpt-3.5-turbo",
    messages=[{"role": "user", "content": "Tell me a dad joke."}],
)
print(response.choices[0].message.content)
```

### Streaming

```python
stream = tracked_client.chat.completions.create(
    model="gpt-3.5-turbo",
    messages=[{"role": "user", "content": "Tell me a dad joke."}],
    stream=True,
)
for chunk in stream:
    if chunk.choices and chunk.choices[0].delta.content:
        print(chunk.choices[0].delta.content, end="")
```

## 👨‍💻 Querying Events

Usage data delivered to `/track-usage` can be viewed via the `/usage/events/` API. The helper below fetches recent events and searches for a specific `response_id`:

```python
import requests

def find_event(aicm_api_key: str, aicm_api_base: str, response_id: str):
    headers = {"Authorization": f"Bearer {aicm_api_key}"}
    resp = requests.get(
        f"{aicm_api_base}/api/v1/usage/events/",
        headers=headers,
        params={"limit": 20},
        timeout=10,
    )
    resp.raise_for_status()
    for event in resp.json().get("results", []):
        if event.get("response_id") == response_id:
            return event
    return None
```

## 📦 How Delivery Works

`CostManager` places extracted usage payloads on a global queue. A background worker batches and retries delivery so that instrumentation never blocks your application. The queue size, retry attempts and request timeout can be tuned when constructing the wrapper. The asynchronous variants share the same behaviour.

## 💻 Running the Tests

1. Create a `.env` file inside `tests/` with at least `AICM_API_KEY` and any provider keys you wish to use:

   ```env
   AICM_API_KEY=your-aicostmanager-api-key
   OPENAI_API_KEY=your-openai-api-key
   # optional overrides
   # AICM_API_BASE=https://aicostmanager.com
   # AICM_INI_PATH=/path/to/AICM.ini
   ```

2. Install the test dependencies (requires [`uv`](https://github.com/astral-sh/uv) or `pip`):

   ```bash
   uv venv
   source .venv/bin/activate
   uv pip install -e . openai pytest python-dotenv
   ```

3. Run the suite:

   ```bash
   pytest
   ```

<<<<<<< HEAD
See the [docs](docs/index.md) for additional usage examples and details about the tracking configuration. The [Build & Deploy guide](docs/build_and_deploy.md) explains how to publish a new release to PyPI using GitHub Actions.
=======
See the [docs](docs/index.md) for additional usage examples and details about the tracking configuration.
>>>>>>> 1e1e6dc7
<|MERGE_RESOLUTION|>--- conflicted
+++ resolved
@@ -111,8 +111,5 @@
    pytest
    ```
 
-<<<<<<< HEAD
-See the [docs](docs/index.md) for additional usage examples and details about the tracking configuration. The [Build & Deploy guide](docs/build_and_deploy.md) explains how to publish a new release to PyPI using GitHub Actions.
-=======
-See the [docs](docs/index.md) for additional usage examples and details about the tracking configuration.
->>>>>>> 1e1e6dc7
+
+See the [docs](docs/index.md) for additional usage examples and details about the tracking configuration. The [Build & Deploy guide](docs/build_and_deploy.md) explains how to publish a new release to PyPI using GitHub Actions.